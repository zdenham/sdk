--- conflicted
+++ resolved
@@ -27,56 +27,18 @@
 
 ```ts
 import {
-<<<<<<< HEAD
-  SimpleSmartContractAccount,
-  SmartAccountProvider,
-  type SimpleSmartAccountOwner,
-  LocalAccountSigner,
-} from "@alchemy/aa-core";
-import { mnemonicToAccount } from "viem/accounts";
-=======
   KernelSmartContractAccount,
   ZeroDevProvider,
   ECDSAValidator,
   type ValidatorMode 
 } from "@zerodevapp/sdk@alpha";
 import {PrivateKeySigner} from "@alchemy/aa-core";
->>>>>>> e15699df
 import { polygonMumbai } from "viem/chains";
 
 const KERNEL_ACCOUNT_FACTORY_ADDRESS =
   "0x5D006d3880645ec6e254E18C1F879DAC9Dd71A39";
 
 // 1. define the EOA owner of the Smart Account
-<<<<<<< HEAD
-// this uses a utility method for creating an account signer using mnemonic
-// we also have a utility for creating an account signer from a private key
-const owner: SimpleSmartAccountOwner =
-  LocalAccountSigner.mnemonicToAccountSigner(MNEMONIC);
-
-// 2. initialize the provider and connect it to the account
-const provider = new SmartAccountProvider(
-  // the demo key below is public and rate-limited, it's better to create a new one
-  // you can get started with a free account @ https://www.alchemy.com/
-  "https://polygon-mumbai.g.alchemy.com/v2/demo", // rpcUrl
-  "0x5FF137D4b0FDCD49DcA30c7CF57E578a026d2789", // entryPointAddress
-  polygonMumbai // chain
-).connect(
-  (rpcClient) =>
-    new SimpleSmartContractAccount({
-      entryPointAddress: "0x5FF137D4b0FDCD49DcA30c7CF57E578a026d2789",
-      chain: polygonMumbai,
-      factoryAddress: SIMPLE_ACCOUNT_FACTORY_ADDRESS,
-      rpcClient,
-      owner,
-      // optionally if you already know the account's address
-      accountAddress: "0x000...000",
-    })
-);
-
-// 3. send a UserOperation
-const { hash } = await provider.sendUserOperation({
-=======
 // This is just one exapmle of how to interact with EOAs, feel free to use any other interface
 const owner = PrivateKeySigner.privateKeyToAccountSigner(PRIVATE_KEY);
 
@@ -94,7 +56,6 @@
 
 // 3. send a UserOperation
 const { hash } = await ecdsaProvider.sendUserOperation({
->>>>>>> e15699df
   target: "0xTargetAddress",
   data: "0xcallData",
   value: 0n, // value: bigint or undefined
@@ -103,49 +64,13 @@
 
 ### Pay gas in ERC20
 
-<<<<<<< HEAD
-```ts
-import {
-  SimpleSmartContractAccount,
-  type SimpleSmartAccountOwner,
-  LocalAccountSigner,
-} from "@alchemy/aa-core";
-import { toHex } from "viem";
-import { mnemonicToAccount } from "viem/accounts";
-import { polygonMumbai } from "viem/chains";
-import { AlchemyProvider } from "@alchemy/aa-alchemy";
-
-const SIMPLE_ACCOUNT_FACTORY_ADDRESS =
-  "0x9406Cc6185a346906296840746125a0E44976454";
-
-// 1. define the EOA owner of the Smart Account
-// this uses a utility method for creating an account signer using mnemonic
-// we also have a utility for creating an account signer from a private key
-const owner: SimpleSmartAccountOwner =
-  LocalAccountSigner.mnemonicToAccountSigner(MNEMONIC);
-=======
 ZeroDev currently supports:
   - `USDC` 
   - `PEPE` (mainnet only)
   - `DAI` (upcoming)
->>>>>>> e15699df
 
 Just pass the `paymasterConfig` to `createZeroDevProvider` function while creating the provider.
 
-<<<<<<< HEAD
-// [OPTIONAL] Use Alchemy Gas Manager
-prpvider = provider.withAlchemyGasManager({
-  provider: provider.rpcClient,
-  policyId: PAYMASTER_POLICY_ID,
-  entryPoint: ENTRYPOINT_ADDRESS,
-});
-
-// 3. send a UserOperation
-const { hash } = await provider.sendUserOperation({
-  target: "0xTargetAddress",
-  data: "0xcallData",
-  value: 0n, // value: bigint or undefined
-=======
 ```ts
 let ecdsaProvider = await ECDSAProvider.init({
     projectId, // zeroDev projectId
@@ -156,7 +81,6 @@
             gasToken: "TEST_ERC20"
         }
     }
->>>>>>> e15699df
 });
 ```
 
@@ -169,33 +93,8 @@
     owner,
 });
 
-<<<<<<< HEAD
-// 2. Create the SimpleAccount signer
-// signer is an ethers.js Signer
-const signer = EthersProviderAdapter.fromEthersProvider(
-  alchemyProvider,
-  ENTRYPOINT_ADDRESS
-).connectToAccount(
-  (rpcClient) =>
-    new SimpleSmartContractAccount({
-      entryPointAddress: ENTRYPOINT_ADDRESS,
-      chain: getChain(alchemyProvider.network.chainId),
-      owner: convertWalletToAccountSigner(owner),
-      factoryAddress: SIMPLE_ACCOUNT_FACTORY_ADDRESS,
-      rpcClient,
-    })
-);
-
-// 3. send a user op
-const { hash } = await signer.sendUserOperation({
-  target: "0xTargetAddress",
-  data: "0xcallData",
-  value: 0n, // value: bigint or undefined
-});
-=======
 // 2. Change the owner of the Kernel Account
 const { hash } = await ecdsaProvider.changeOwner(<NEW_OWNER_ADDRESS>);
->>>>>>> e15699df
 ```
 
 
