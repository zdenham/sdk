--- conflicted
+++ resolved
@@ -1,11 +1,7 @@
 import type { SignTypedDataParams, SmartAccountSigner } from "@alchemy/aa-core";
 import { API_URL } from "../constants.js";
 import axios from "axios";
-<<<<<<< HEAD
-import { TurnkeyClient } from "@turnkey/http";
 import { memo, tryit } from "radash";
-=======
->>>>>>> 46c3cd53
 
 /**
  * Params to get a custodial owner
