--- conflicted
+++ resolved
@@ -67,15 +67,10 @@
   "dependencies": {
     "@alchemy/aa-core": "0.1.0-alpha.23",
     "@alchemy/aa-ethers": "0.1.0-alpha.23",
-<<<<<<< HEAD
+    "@openzeppelin/merkle-tree": "^1.0.5",
     "axios": "^1.4.0",
     "merkletreejs": "^0.3.10",
     "radash": "^11.0.0",
-=======
-    "@openzeppelin/merkle-tree": "^1.0.5",
-    "axios": "^1.4.0",
-    "merkletreejs": "^0.3.10",
->>>>>>> 7987d908
     "viem": "^1.5.3"
   }
 }